--- conflicted
+++ resolved
@@ -47,18 +47,6 @@
             'Pysh state does not contain stack ' + str(stack_name) + '.')
 
 
-<<<<<<< HEAD
-class InvalidInputStackIndex(Exception):
-    """Exception when an invalid index to the input stack is used to get
-    element on input stack.
-    """
-
-    def __init__(self, ind):
-        super(InvalidInputStackIndex, self).__init__(
-            'Pysh state does not contain an input at index ' + str(ind) + '.')
-
-=======
->>>>>>> 5b42de6c
 ##                       ##
 # Utility Exceptions #
 ##                       ##
