"""
TODO: Module docstg
"""

from __future__ import absolute_import, division, print_function, unicode_literals

import numpy as np
from numpy.random import choice
from random import random, randint
from copy import copy

from sklearn.utils import validation, check_X_y

from pathos.multiprocessing import ProcessingPool as Pool

from .population import Population, Individual
from .variation import VariationOperatorPipeline, UniformMutation, Alternation
from ..push import random as r
<<<<<<< HEAD
from ..push.registered_instructions import (instruction_set,
    get_instructions_by_pysh_type)
from ..push.instruction import (PyshInputInstruction, PyshSetOutputInstruction,
    make_numeric_output_instructions, make_classification_instructions)
from ..utils import merge_sets, recognize_pysh_type, count_points
=======
from ..push.instruction import (PyshInputInstruction, PyshOutputInstruction,
                                PyshClassVoteInstruction,
                                make_vote_instruction_set)
from ..utils import merge_sets, recognize_pysh_type
from ..push.instructions import registered_instructions as ri
>>>>>>> 94e76237


DEFAULT_GENETICS = [
    (Alternation(), 0.7),
    (UniformMutation(), 0.1),
    (VariationOperatorPipeline((Alternation(), UniformMutation())), 0.2)
]
DEFAULT_ATOM_GENERATORS = list(merge_sets(
    instruction_set.values(),
    [lambda: randint(0, 100), lambda: random()])
)
REGRESSION_ATOM_GENERATORS = list(merge_sets(
    get_instructions_by_pysh_type('_exec'),
    get_instructions_by_pysh_type('_float'),
    [lambda: randint(0, 100), lambda: random()])
)
CLASSIFICATION_ATOM_GENERATORS = list(merge_sets(
    get_instructions_by_pysh_type('_exec'),
    get_instructions_by_pysh_type('_boolean'),
    get_instructions_by_pysh_type('_integer'),
    get_instructions_by_pysh_type('_float'),
    [lambda: randint(0, 100), lambda: random()])
)


class PyshBase:
    """Base class for all PushGP evolvers.

    TODO: Add validation checks.

    Parameters
    ----------
    atom_generators : list or str, optional (default='default')
        Atom generators used to generate random Push programs. If ``'default'``
        then all atom generators are used.

    operators : list or str, optional (default='default')
        List of tuples. Each tuple contains a VariationOperator and a float. The
        float determines the relative probability of using the VariationOperator
        to produce a child. If ``'default'`` a commonly used set of genetic
        operators is used.

    error_threshold : int or float, optional (default=0)
        If a program's total error is ever less than or equal to this value, the
        program is considered a solution.

    max_generations : int, optional (default=1000)
        Max number of generation before stopping evolution.

    population_size : int, optional (default=300)
        Number of Individuals to have in the population at any given generation.

    selection_method : str, optional (default='lexicase')
        Method to use when selecting parents. Supported options are 'lexicase',
        'epsilon_lexicase', and 'tournament'.

    n_jobs : int or str, optional (default=1)
        Number of processes to run at once during program evaluation. If ``-1``
        the number of processes will be equal to the number of cores.

    initial_max_genome_size : int, optional (default=50)
        Max number of genes to have in each randomly generated genome.

    program_growth_cap : int, optional (default=100)
        TODO: Implement this feature.

    verbose : int, optional (default=0)
        If 1, will print minimal information while evolving. If 2, will print
        as much information as possible during evolution however this might
        slightly impact runtime. If 0, prints nothing during evolution.

    epsilon : float or str, optional (default='auto')
        The value of epsilon when using 'epsilon_lexicase' as the selection
        method. If `auto`, epsilon is set to be equal to the Median Absolute
        Deviation of each error.

    tournament_size : int, optional (default=7)
        The size of each tournament when using 'tournament' selection.

    simplification_steps : int, optional (default=2000)
        Number of steps of automatic program simplification to perform.
    """

    def __init__(self, atom_generators='default', operators='default',
                 error_threshold=0, max_generations=1000, population_size=300,
                 selection_method='lexicase', n_jobs=1,
                 initial_max_genome_size=50, program_growth_cap=100,
                 verbose=0, epsilon='auto', tournament_size=7,
                 simplification_steps=2000):
        self.error_threshold = error_threshold
        self.max_generations = max_generations
        self.population_size = population_size
        self.selection_method = selection_method
        self.n_jobs = n_jobs
        self.operators = operators
        self.initial_max_genome_size = initial_max_genome_size
        self.program_growth_cap = program_growth_cap
        self.atom_generators = atom_generators
        self.verbose = verbose
        self.epsilon = epsilon
        self.tournament_size = tournament_size,
        self.simplification_steps = simplification_steps

        if not self.n_jobs == 1:
            self.init_executor()

        if atom_generators == 'default':
            self.atom_generators = DEFAULT_ATOM_GENERATORS

        if operators == 'default':
            self.operators = DEFAULT_GENETICS

    def init_executor(self):
        """Initializes a pool of processes.

        This requires pathos.multiprocessing because the standard
        multiprocessing library does not support pickling lambda and non-top
        level functions. Pathos specifically makes use of the dill package.

        .. TODO::
            TODO: If there is away around using pathos, it would be great to remove
            this dependency.
        """
        if self.n_jobs == 1:
            return

        if self.n_jobs == -1:
            self.pool = Pool()
        else:
            self.pool = Pool(self.n_jobs)

    def choose_genetic_operator(self):
        """Normalizes operator probabilities so that values sum to 1.
        """
        return choice(
            [o[0] for o in self.operators],
            1,
            [o[1] for o in self.operators]
        )[0]

    def make_spawner(self, num_inputs, output_types):
        """Creates a spawner object used to generate random code.

        Parameters
        ----------
        num_inputs : int
            The number of inputs instructions to generate at add to the Spawner.
            This should be set to the number of input values (features) that
            will be supplied to Push programs during evaluation.

        output_types : list
            A list of pysh types. The spawner will include instructions which
            ouput a list of outputs with the corresponding type in each index.
        """
        # Add input instructions.
        input_instrs = [PyshInputInstruction(i) for i in range(num_inputs)]
        all_atom_gens = self.atom_generators + input_instrs
<<<<<<< HEAD
        for i, typ in enumerate(output_types):
            if typ == '_class':
                class_instrs = make_classification_instructions(i)
                all_atom_gens = all_atom_gens + class_instrs
            elif typ in ['_integer', '_float']:
                numeric_instrs = make_numeric_output_instructions(i, typ)
                all_atom_gens = all_atom_gens + numeric_instrs
            else:
                all_atom_gens.append(PyshSetOutputInstruction(i, typ))
=======

        # Add output instructions, but not class instructions. Record classes.
        classes = []
        for k in outputs_dict.keys():
            if k[:6] == 'class-':
                classes.append(k)
            else:
                pysh_type = recognize_pysh_type(outputs_dict[k])
                output_instr = PyshOutputInstruction(k, pysh_type)
                all_atom_gens.append(output_instr)
        # Make class instructions.
        vote_instrs = make_vote_instruction_set(classes)
        all_atom_gens = all_atom_gens + vote_instrs
>>>>>>> 94e76237
        # Create spawner
        self.spawner = r.PushSpawner(all_atom_gens)
        if self.verbose > 1:
            print('Creating Spawner with following atom generators:')
            print(self.spawner.atom_generators)

    def init_population(self):
        """Generate random population of Individuals with Push programs.
        """
        self.population = Population()
        for i in range(self.population_size):
            gn = self.spawner.random_plush_genome(self.initial_max_genome_size)
            new_ind = Individual(gn)
            self.population.append(new_ind)

    def print_monitor(self, generation):
        """Prints a basic set of values that can be used to manually monitor
        run health.

        TODO: Add validation check for if population exists.

        Parameters
        ----------
        generation : int
            The generation number.
        """
        print('Generation:', generation,
              '| Lowest Error:', self.population.lowest_error(),
              '| Avg Error:', self.population.average_error(),
              '| Number of Unique Programs:', self.population.unique())

    def print_monitor_verbose(self, generation):
        """Prints all implemented values that can be used to manually monitor
        run health.

        TODO: Add validation check for if population exists.

        Parameters
        ----------
        generation : int
            The generation number.
        """
        print()
        print('Generation', generation),
        print('Lowest Error:', self.population.lowest_error()),
        print('Avg Error:', self.population.average_error()),
        print('Number of Unique Programs:', self.population.unique())
        print('Best Program:', self.population.best_program())
        print('Errors of Best:', self.population.best_program_error_vector())


<<<<<<< HEAD
class PyshEstimatorMixin:
    """A Mixin class for the Sklearn estimators included in pyshgp.
=======
    def predict(self, X):
        """Predict using the best program found by evolution.

        Parameters
        ----------
        X : {array-like, sparse matrix}, shape = (n_samples, n_features)
            Samples.

        Returns
        -------
        C : array, shape = (n_samples,)
            Returns predicted values.
        """
        validation.check_is_fitted(self, 'best_')
        return np.apply_along_axis(self.best_.run_program, 1, X)

class PushGPRegressor(BaseEstimator, PyshMixin, RegressorMixin):
    """A Scikit-learn estimator that uses PushGP for regression tasks.

    Parameters
    ----------
    fit_metric : function
        A sklearn scoring function to use when calculating an Individual's
        total error.

    atom_generators : list or str, optional (default='default')
        Atom generators used to generate random Push programs. If ``'default'``
        then all atom generators are used.

    operators : list or str, optional (default='default')
        List of tuples. Each tuple contains a VariationOperator and a float. The
        float determines the relative probability of using the VariationOperator
        to produce a child. If ``'default'`` a commonly used set of genetic
        operators is used.

    error_threshold : int or float, optional (default=0)
        If a program's total error is ever less than or equal to this value, the
        program is considered a solution.

    max_generations : int, optional (default=1000)
        Max number of generation before stopping evolution.

    population_size : int, optional (default=300)
        Number of Individuals to have in the population at any given generation.

    selection_method : str, optional (default='lexicase')
        Method to use when selecting parents. Supported options are 'lexicase',
        'epsilon_lexicase', and 'tournament'.

    n_jobs : int or str, optional (default=1)
        Number of processes to run at once during program evaluation. If ``-1``
        the number of processes will be equal to the number of cores.

    initial_max_genome_size : int, optional (default=50)
        Max number of genes to have in each randomly generated genome.

    program_growth_cap : int, optional (default=100)
        TODO: Implement this feature.

    verbose : int, optional (default=0)
        If 1, will print minimal information while evolving. If 2, will print
        as much information as possible during evolution however this might
        slightly impact runtime. If 0, prints nothing during evolution.

    epsilon : float or str, optional (default='auto')
        The value of epsilon when using 'epsilon_lexicase' as the selection
        method. If `auto`, epsilon is set to be equal to the Median Absolute
        Deviation of each error.

    tournament_size : int, optional (default=7)
        The size of each tournament when using 'tournament' selection.

    simplification_steps : int, optional (default=2000)
        Number of steps of automatic program simplification to perform.

    Attributes
    ----------

    best_ : Individual
        Best Individual present in the last generation of evolution.

    best_error_ : float
        Total error of the Individual stored in best_. This is considered the
        overall training error of the SymbolicRegressor.
>>>>>>> 94e76237
    """

    def evolve(self, X, y):
        """Main evolutionary loop for the sklearn estimators in pyshgp.

        Parameters
        ----------
        X : {array-like, sparse matrix}, shape = (n_samples, n_features)
            Samples.

        y : {array-like, sparse matrix}, shape = (n_samples, 1)
            Target values.
        """
        self.init_population()
        self._evaluation(X, y)

        for g in range(self.max_generations):

            # Verbose mode monitor printing
            if self.verbose == 1:
                self.print_monitor(g)
            elif self.verbose > 1:
                self.print_monitor_verbose(g)

            # Check for solution
            if self.population.lowest_error() <= self.error_threshold:
                break

            # Create next generation
            next_gen = Population()
            for i in range(self.population_size):
                op = self.choose_genetic_operator()

                parents = [
                    self.population.select(self.selection_method, self.epsilon,
                                           self.tournament_size)
                    for p in range(op._num_parents)
                ]
                next_gen.append(op.produce(parents, self.spawner))
            self.population = next_gen

            # Evaluate population
            self._evaluation(X, y)

        self.best_error_ = min([i.total_error for i in self.population])

        def test(i): return i.total_error == self.best_error_
        self.best_ = [i for i in self.population if test(i)][0]
        self._simplification(X, y)
        return self<|MERGE_RESOLUTION|>--- conflicted
+++ resolved
@@ -16,20 +16,11 @@
 from .population import Population, Individual
 from .variation import VariationOperatorPipeline, UniformMutation, Alternation
 from ..push import random as r
-<<<<<<< HEAD
 from ..push.registered_instructions import (instruction_set,
-    get_instructions_by_pysh_type)
+                                            get_instructions_by_pysh_type)
 from ..push.instruction import (PyshInputInstruction, PyshSetOutputInstruction,
-    make_numeric_output_instructions, make_classification_instructions)
+                                make_numeric_output_instructions, make_classification_instructions)
 from ..utils import merge_sets, recognize_pysh_type, count_points
-=======
-from ..push.instruction import (PyshInputInstruction, PyshOutputInstruction,
-                                PyshClassVoteInstruction,
-                                make_vote_instruction_set)
-from ..utils import merge_sets, recognize_pysh_type
-from ..push.instructions import registered_instructions as ri
->>>>>>> 94e76237
-
 
 DEFAULT_GENETICS = [
     (Alternation(), 0.7),
@@ -186,7 +177,6 @@
         # Add input instructions.
         input_instrs = [PyshInputInstruction(i) for i in range(num_inputs)]
         all_atom_gens = self.atom_generators + input_instrs
-<<<<<<< HEAD
         for i, typ in enumerate(output_types):
             if typ == '_class':
                 class_instrs = make_classification_instructions(i)
@@ -196,21 +186,6 @@
                 all_atom_gens = all_atom_gens + numeric_instrs
             else:
                 all_atom_gens.append(PyshSetOutputInstruction(i, typ))
-=======
-
-        # Add output instructions, but not class instructions. Record classes.
-        classes = []
-        for k in outputs_dict.keys():
-            if k[:6] == 'class-':
-                classes.append(k)
-            else:
-                pysh_type = recognize_pysh_type(outputs_dict[k])
-                output_instr = PyshOutputInstruction(k, pysh_type)
-                all_atom_gens.append(output_instr)
-        # Make class instructions.
-        vote_instrs = make_vote_instruction_set(classes)
-        all_atom_gens = all_atom_gens + vote_instrs
->>>>>>> 94e76237
         # Create spawner
         self.spawner = r.PushSpawner(all_atom_gens)
         if self.verbose > 1:
@@ -262,95 +237,8 @@
         print('Errors of Best:', self.population.best_program_error_vector())
 
 
-<<<<<<< HEAD
 class PyshEstimatorMixin:
     """A Mixin class for the Sklearn estimators included in pyshgp.
-=======
-    def predict(self, X):
-        """Predict using the best program found by evolution.
-
-        Parameters
-        ----------
-        X : {array-like, sparse matrix}, shape = (n_samples, n_features)
-            Samples.
-
-        Returns
-        -------
-        C : array, shape = (n_samples,)
-            Returns predicted values.
-        """
-        validation.check_is_fitted(self, 'best_')
-        return np.apply_along_axis(self.best_.run_program, 1, X)
-
-class PushGPRegressor(BaseEstimator, PyshMixin, RegressorMixin):
-    """A Scikit-learn estimator that uses PushGP for regression tasks.
-
-    Parameters
-    ----------
-    fit_metric : function
-        A sklearn scoring function to use when calculating an Individual's
-        total error.
-
-    atom_generators : list or str, optional (default='default')
-        Atom generators used to generate random Push programs. If ``'default'``
-        then all atom generators are used.
-
-    operators : list or str, optional (default='default')
-        List of tuples. Each tuple contains a VariationOperator and a float. The
-        float determines the relative probability of using the VariationOperator
-        to produce a child. If ``'default'`` a commonly used set of genetic
-        operators is used.
-
-    error_threshold : int or float, optional (default=0)
-        If a program's total error is ever less than or equal to this value, the
-        program is considered a solution.
-
-    max_generations : int, optional (default=1000)
-        Max number of generation before stopping evolution.
-
-    population_size : int, optional (default=300)
-        Number of Individuals to have in the population at any given generation.
-
-    selection_method : str, optional (default='lexicase')
-        Method to use when selecting parents. Supported options are 'lexicase',
-        'epsilon_lexicase', and 'tournament'.
-
-    n_jobs : int or str, optional (default=1)
-        Number of processes to run at once during program evaluation. If ``-1``
-        the number of processes will be equal to the number of cores.
-
-    initial_max_genome_size : int, optional (default=50)
-        Max number of genes to have in each randomly generated genome.
-
-    program_growth_cap : int, optional (default=100)
-        TODO: Implement this feature.
-
-    verbose : int, optional (default=0)
-        If 1, will print minimal information while evolving. If 2, will print
-        as much information as possible during evolution however this might
-        slightly impact runtime. If 0, prints nothing during evolution.
-
-    epsilon : float or str, optional (default='auto')
-        The value of epsilon when using 'epsilon_lexicase' as the selection
-        method. If `auto`, epsilon is set to be equal to the Median Absolute
-        Deviation of each error.
-
-    tournament_size : int, optional (default=7)
-        The size of each tournament when using 'tournament' selection.
-
-    simplification_steps : int, optional (default=2000)
-        Number of steps of automatic program simplification to perform.
-
-    Attributes
-    ----------
-
-    best_ : Individual
-        Best Individual present in the last generation of evolution.
-
-    best_error_ : float
-        Total error of the Individual stored in best_. This is considered the
-        overall training error of the SymbolicRegressor.
->>>>>>> 94e76237
     """
 
     def evolve(self, X, y):
