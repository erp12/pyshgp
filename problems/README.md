# Interesting Problem Solutions

## Odd

``` python
['_code_stack_depth', '_exec_do*range', ['_exec_empty', '_integer_yankdup']]

['_exec_do*times', ['_integer_empty']]

```

<<<<<<< HEAD

# Computational Timings

## Odd, Population Size = 1000

Average time to evaluate a generation: 9 to 13 seconds
Average time to apply genetic operators on a generation: ~12 seconds

## Integer Regression, Population Size = 1000

Average time to evaluate a generation:
Average time to apply genetic operators on a generation:
=======
### String Problem Notes:

Clojush finds solutions in 10 - 30 generations using only alternation
Pysh finds solutions in 30 - 130 generations using only alternation


>>>>>>> 7e55221a
<|MERGE_RESOLUTION|>--- conflicted
+++ resolved
@@ -9,24 +9,20 @@
 
 ```
 
-<<<<<<< HEAD
 
-# Computational Timings
+## Computational Timings
 
-## Odd, Population Size = 1000
+### Odd, Population Size = 1000
 
-Average time to evaluate a generation: 9 to 13 seconds
-Average time to apply genetic operators on a generation: ~12 seconds
+Average time to evaluate a generation: 6.1
+Average time to apply genetic operators on a generation: 3.2
 
-## Integer Regression, Population Size = 1000
+### Integer Regression, Population Size = 1000
 
-Average time to evaluate a generation:
-Average time to apply genetic operators on a generation:
-=======
-### String Problem Notes:
+Average time to evaluate a generation: 2.5
+Average time to apply genetic operators on a generation: 45.1
 
-Clojush finds solutions in 10 - 30 generations using only alternation
-Pysh finds solutions in 30 - 130 generations using only alternation
+### String Problem, Population Size = 500
 
-
->>>>>>> 7e55221a
+Average Evaluation Timing of Generation: 0.7
+Average Selection/Variations Timing of Generation: 1.7