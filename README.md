--- conflicted
+++ resolved
@@ -34,13 +34,9 @@
 1. Clone the repo
 2. ``cd`` into the pyshgp repo directory
 3. run ``pip install -r requirements.txt``
-<<<<<<< HEAD
 4. run ``pip install . --upgrade``
 5. Thats it! Check out the examples and
-=======
-3. run ``pip install . --upgrade``
-4. Thats it! Check out the examples and
->>>>>>> 94e76237
+
    [pyshgp ReadTheDocs](http://pysh2.readthedocs.io/en/latest/) for more
    information.
 
