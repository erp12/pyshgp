--- conflicted
+++ resolved
@@ -64,12 +64,8 @@
 .env
 .venv
 env/
-<<<<<<< HEAD
-venv*/
-=======
 venv/
 venvs/
->>>>>>> 0204e1b7
 ENV/
 env.bak/
 venv.bak/
