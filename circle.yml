--- conflicted
+++ resolved
@@ -1,4 +1,3 @@
-<<<<<<< HEAD
 machine:
     post:
         - pyenv global 2.7.12 3.5.2
@@ -35,31 +34,4 @@
         - python2.7 -m tests.validation.sklearn_regression
         - python2.7 -m tests.validation.sklearn_classification
         - python3.5 -m tests.validation.sklearn_regression
-        - python3.5 -m tests.validation.sklearn_classification
-=======
-machine:
-  post:
-    - pyenv global 2.7.12 3.5.2
-dependencies:
-  post:
-    - python2.7 -m pip install .
-    - python3.5 -m pip install .
-test:
-    post:
-        # Instruction set tests are custom for now. Running in post to
-        # not to override the unit tests specified in setup.py
-        - python2.7 -m tests.instructions.boolean_tests
-        - python2.7 -m tests.instructions.number_tests
-        - python2.7 -m tests.instructions.char_tests
-        - python2.7 -m tests.instructions.code_tests
-        - python2.7 -m tests.instructions.io_tests
-        - python2.7 -m tests.instructions.string_tests
-        - python2.7 -m tests.instructions.common_tests
-        - python3.5 -m tests.instructions.boolean_tests
-        - python3.5 -m tests.instructions.number_tests
-        - python3.5 -m tests.instructions.char_tests
-        - python3.5 -m tests.instructions.code_tests
-        - python3.5 -m tests.instructions.io_tests
-        - python3.5 -m tests.instructions.string_tests
-        - python3.5 -m tests.instructions.common_tests
->>>>>>> 2acbef07
+        - python3.5 -m tests.validation.sklearn_classification